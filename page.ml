--- conflicted
+++ resolved
@@ -128,13 +128,8 @@
       or until the above address no longer contains the 10 bitcoins it started
       with.</p>
 
-<<<<<<< HEAD
       <p>Why are we doing this? A year ago we started to develop a TLS
-      implementation from scratch. You can read the $a_tls_intro$ or watch a
-=======
-      <p>Why we are doing this? A year ago we started to develop a TLS
       implementation from scratch. You can read the $a_tls_intro$ or watch our
->>>>>>> 0298f1fe
       $a_31c3$ about it. Now, we want to boost confidence in our TLS
       implementation and show that robust systems software can be written in a
       functional language.</p>
